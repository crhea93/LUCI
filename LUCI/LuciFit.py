--- conflicted
+++ resolved
@@ -683,20 +683,16 @@
             else:
                 self.spectrum_scale = np.max(self.spectrum)
             # Apply Fit
-<<<<<<< HEAD
             if self.initial_conditions is False:
                 self.calculate_params()
             else:
                 self.calculate_params_frozen()
-=======
-            self.calculate_params()
             if np.isnan(self.fit_sol[0]):  # Check that there are no Nans in solution
                 # If a Nan is found, then we redo the fit without the ML priors
                 temp_ML = self.ML_model
                 self.ML_model = ''
                 self.calculate_params()
                 self.ML_model = temp_ML
->>>>>>> 98fae15f
             # Check if Bayesian approach is required
             if self.bayes_bool:
                 self.fit_Bayes()

--- conflicted
+++ resolved
@@ -620,11 +620,7 @@
                 initial[mod] = amp_est - initial[-1]  # Subtract continuum estimate from amplitude estimate
                 initial_positions[mod] = vel_est
                 initial_sigmas[mod] = sigma_est
-<<<<<<< HEAD
-            for st in range(5):  # Do 100 fits and record the one with the best loss
-=======
-            for st in range(10):  # Do 10 fits and record the one with the best loss 
->>>>>>> 1e16b965
+            for st in range(10):  # Do 10 fits and record the one with the best loss
                 soln = minimize(nll, initial,
                             method='SLSQP',
                             options={'disp': False, 'maxiter': 30},

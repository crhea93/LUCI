--- conflicted
+++ resolved
@@ -714,16 +714,11 @@
         A_max = 1.1  # 1e-15
         x_min = 0#14700
         x_max = 1e8#15400
-<<<<<<< HEAD
         sigma_min = 0
         sigma_max = 30
         continuum_min = 0
         continuum_max = 1
         val_prior = 1
-=======
-        sigma_min = 0.001
-        sigma_max = 1
->>>>>>> 32e39219
         for model_num in range(len(model)):
             params = theta[model_num * 3:(model_num + 1) * 3]
         within_bounds = True  # Boolean to determine if parameters are within bounds

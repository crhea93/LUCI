--- conflicted
+++ resolved
@@ -77,20 +77,12 @@
     Return:
         Velocity Dispersion of the Halpha line in units of km/s
     """
-<<<<<<< HEAD
-    #print(fit_sol[3*ind+2])
-    if fit_sol[3 * ind + 1] > 0:
-        broad = (SPEED_OF_LIGHT * fit_sol[3 * ind + 2]) / fit_sol[3 * ind + 1]
-    else:
-        broad = 0
-    return np.abs(broad)
-=======
+
     if fit_sol[3*ind+1] > 0:
         broad = (SPEED_OF_LIGHT * fit_sol[3*ind+2]) / fit_sol[3*ind+1]
     else:
         broad = 0
     return np.abs(broad) 
->>>>>>> 19870ebf
 
 
 
@@ -108,16 +100,11 @@
     Return:
         Velocity Dispersion of the Halpha line in units of km/s
     """
-<<<<<<< HEAD
     if fit_sol[3 * ind + 1] > 0 and fit_sol[3 * ind + 2] > 0:
         broad = (SPEED_OF_LIGHT * fit_sol[3 * ind + 2]) / fit_sol[3 * ind + 1]
         uncertainty_prop = np.sqrt((uncertainties[3 * ind + 2] / fit_sol[3 * ind + 2]) ** 2 + (
                     uncertainties[3 * ind + 1] / fit_sol[3 * ind + 1]) ** 2)
-=======
-    if fit_sol[3*ind+1] > 0 and fit_sol[3*ind+2] > 0:
-        broad = (SPEED_OF_LIGHT * fit_sol[3 * ind + 2]) / fit_sol[3 * ind + 1]
-        uncertainty_prop = np.sqrt((uncertainties[3*ind+2]/fit_sol[3*ind+2])**2 + (uncertainties[3*ind+1]/fit_sol[3*ind+1])**2)
->>>>>>> 19870ebf
+
         return broad * uncertainty_prop
     else:
         return 0

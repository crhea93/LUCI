--- conflicted
+++ resolved
@@ -5,7 +5,7 @@
 import astropy.units as u
 from tqdm import tqdm
 import keras
-from joblib import Parallel, delayed, dump, load
+from joblib import Parallel, delayed
 from LUCI.LuciComponentCalculations import calculate_components_in_region_function, create_component_map_function
 from LUCI.LuciConvenience import reg_to_mask
 from LUCI.LuciFit import Fit
@@ -25,10 +25,6 @@
 import time
 
 
-<<<<<<< HEAD
-
-=======
->>>>>>> 0adf3dd1
 class Luci():
     """
     This is the primary class for the general purpose line fitting code LUCI. This contains
@@ -135,14 +131,6 @@
             self.cube_final[xmin:xmax, ymin:ymax, :] = iquad_data  # Save to correct location in main cube
             iquad_data = None
         self.cube_final = self.cube_final  # .transpose(1, 0, 2)
-        folder = './joblib_memmap'
-        try:
-            os.mkdir(folder)
-        except FileExistsError:
-            pass
-        data_filename_memmap = os.path.join(folder, 'data_memmap')
-        dump(self.cube_final, data_filename_memmap)
-        self.cube_final = load(data_filename_memmap, mmap_mode='readwrite')
         self.header, self.hdr_dict = update_header(file)
         self.interferometer_theta = get_interferometer_angles(file, self.hdr_dict)
         #file.close()
@@ -276,11 +264,7 @@
             spec_max: Maximum value of the spectrum to be considered in the fit
             obj_redshift: Redshift of object to fit relative to cube's redshift. This is useful for fitting high redshift objects
         """
-<<<<<<< HEAD
-        y_pix = y_min + i
-=======
         y_pix = y_min + i  # Step y coordinate
->>>>>>> 0adf3dd1
         # Set up all the local lists for the current y_pixel step
         ampls_local = []
         flux_local = []
@@ -297,64 +281,6 @@
         for j in range(x_max - x_min):
             x_pix = x_min + j  # Set current x pixel
             if mask is not None:  # Check if there is a mask
-<<<<<<< HEAD
-                if not mask[x_pix, y_pix]:  # Check that the mask is true
-                    break
-            if binning is not None and binning != 1:  # If binning, then take spectrum from binned cube
-                sky = self.cube_binned[x_pix, y_pix, :]
-            else:  # If not, then take from the unbinned cube
-                sky = self.cube_final[x_pix, y_pix, :]
-            if bkg is not None:  # If there is a background variable subtract the bkg spectrum
-                if binning:  # If binning, then we have to take into account how many pixels are in each bin
-                    sky -= bkg * binning ** 2  # Subtract background spectrum
-                else:  # No binning so just subtract the background directly
-                    sky -= bkg  # Subtract background spectrum
-            good_sky_inds = [~np.isnan(sky)]  # Find all NaNs in sky spectrum
-            sky = sky[good_sky_inds]  # Clean up spectrum by dropping any Nan values
-            axis = self.spectrum_axis#[good_sky_inds]  # Clean up axis  accordingly
-            if initial_values[0] is not False:   #Frozen parameter
-                initial_values_to_pass = [initial_values[0][i][j], initial_values[1][i][j]]
-            else:
-                initial_values_to_pass = initial_values
-            # Call fit!
-            if len(sky) > 0:  # Ensure that there are values in sky
-                fit = Fit(sky, axis, self.wavenumbers_syn, fit_function, lines, vel_rel, sigma_rel,
-                          self.model_ML, trans_filter=self.transmission_interpolated,
-                          theta=self.interferometer_theta[x_pix, y_pix],
-                          delta_x=self.hdr_dict['STEP'], n_steps=self.step_nb,
-                          zpd_index=self.zpd_index,
-                          filter=self.hdr_dict['FILTER'],
-                          bayes_bool=bayes_bool, bayes_method=bayes_method,
-                          uncertainty_bool=uncertainty_bool,
-                          mdn=self.mdn, nii_cons=nii_cons, initial_values=initial_values_to_pass,
-                          spec_min=spec_min, spec_max=spec_max, obj_redshift=obj_redshift
-                          )
-                fit_dict = fit.fit()  # Collect fit dictionary
-                # Save local list of fit values
-                ampls_local.append(fit_dict['amplitudes'])
-                flux_local.append(fit_dict['fluxes'])
-                flux_errs_local.append(fit_dict['flux_errors'])
-                vels_local.append(fit_dict['velocities'])
-                broads_local.append(fit_dict['sigmas'])
-                vels_errs_local.append(fit_dict['vels_errors'])
-                broads_errs_local.append(fit_dict['sigmas_errors'])
-                chi2_local.append(fit_dict['chi2'])
-                corr_local.append(fit_dict['corr'])
-                step_local.append(fit_dict['axis_step'])
-                continuum_local.append(fit_dict['continuum'])
-            else:  # If the sky is empty (this rarely rarely rarely happens), then return zeros for everything
-                ampls_local.append([0] * len(lines))
-                flux_local.append([0] * len(lines))
-                flux_errs_local.append([0] * len(lines))
-                vels_local.append([0] * len(lines))
-                broads_local.append([0] * len(lines))
-                vels_errs_local.append([0] * len(lines))
-                broads_errs_local.append([0] * len(lines))
-                chi2_local.append(0)
-                corr_local.append(0)
-                step_local.append(0)
-                continuum_local.append(0)
-=======
                 if mask[x_pix, y_pix]:  # Check that the mask is true
                     if binning is not None and binning != 1:  # If binning, then take spectrum from binned cube
                         sky = self.cube_binned[x_pix, y_pix, :]
@@ -410,7 +336,6 @@
                         corr_local.append(0)
                         step_local.append(0)
                         continuum_local.append(0)
->>>>>>> 0adf3dd1
         return i, ampls_local, flux_local, flux_errs_local, vels_local, vels_errs_local, broads_local, broads_errs_local, chi2_local, corr_local, step_local, continuum_local
 
     def fit_cube(self, lines, fit_function, vel_rel, sigma_rel,
@@ -508,18 +433,10 @@
         cutout = Cutout2D(fits.open(self.output_dir + '/' + self.object_name + '_deep.fits')[0].data,
                           position=((x_max + x_min) / 2, (y_max + y_min) / 2), size=(x_max - x_min, y_max - y_min),
                           wcs=wcs)
-<<<<<<< HEAD
-        results = Parallel(n_jobs=n_threads, require='sharedmem', batch_size=1) \
-            (delayed(self.fit_calc)(sl, x_min, x_max, y_min, fit_function, lines, vel_rel, sigma_rel, bayes_bool=bayes_bool,
-                                    bayes_method=bayes_method,
-                                    uncertainty_bool=uncertainty_bool, bkg=bkg, nii_cons=nii_cons, initial_values=[vel_init, broad_init]) for sl in tqdm(range(y_max - y_min)))
-
-=======
         results = Parallel(n_jobs=n_threads, require='sharedmem') \
             (delayed(self.fit_calc)(sl, x_min, x_max, y_min, fit_function, lines, vel_rel, sigma_rel, bayes_bool=bayes_bool,
                                     bayes_method=bayes_method,
                                     uncertainty_bool=uncertainty_bool, bkg=bkg, nii_cons=nii_cons, initial_values=[vel_init, broad_init]) for sl in tqdm(range(y_max - y_min)))
->>>>>>> 0adf3dd1
         for result in results:
             i, ampls_local, flux_local, flux_errs_local, vels_local, vels_errs_local, broads_local, broads_errs_local, chi2_local, corr_local, step_local, continuum_local = result
             ampls_fits[i] = ampls_local

--- conflicted
+++ resolved
@@ -1014,11 +1014,7 @@
         if mean:
             integrated_spectrum /= spec_ct  # Take mean spectrum
         if bkg is not None:
-<<<<<<< HEAD
             integrated_spectrum -= bkg#  * spec_ct  # Subtract background spectrum
-=======
-            integrated_spectrum -= bkg # * spec_ct  # Subtract background spectrum
->>>>>>> f0dd8728
         good_sky_inds = ~np.isnan(integrated_spectrum)  # Clean up spectrum
 
         sky = integrated_spectrum[good_sky_inds]
@@ -1328,10 +1324,6 @@
         start = time.time()
         SNR_map = fits.open(self.output_dir + '/SNR/' + self.object_name + '_SNR.fits')[0].data
         SNR_map = SNR_map[y_min_init:y_max_init, x_min_init:x_max_init]
-<<<<<<< HEAD
-=======
-        #fits.writeto(self.output_dir + '/SNR/' + self.object_name + '_SNR.fits', SNR_map, overwrite=True)
->>>>>>> f0dd8728
         Pixels, x_min, x_max, y_min, y_max = read_in(self.output_dir + '/SNR/' + self.object_name + '_SNR.fits')
         Nearest_Neighbors(Pixels)
         Init_bins = Bin_Acc(Pixels, pixel_size, stn_target, roundness_crit)

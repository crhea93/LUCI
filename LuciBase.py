--- conflicted
+++ resolved
@@ -867,14 +867,9 @@
                   filter=self.hdr_dict['FILTER'],
                   bayes_bool=bayes_bool, bayes_method=bayes_method,
                   uncertainty_bool=uncertainty_bool, nii_cons=nii_cons,
-<<<<<<< HEAD
                   mdn=self.mdn, initial_values=initial_conditions, 
-                  spec_min=spec_min, spec_max=spec_max)
-=======
-                  mdn=self.mdn,
                   spec_min=spec_min, spec_max=spec_max,
                   obj_redshift=obj_redshift)
->>>>>>> 98fae15f
         fit_dict = fit.fit()
         return axis, sky, fit_dict
 

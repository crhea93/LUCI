from astropy.io import fits
import h5py
import os
from astropy.wcs import WCS
from astropy.wcs.utils import pixel_to_skycoord
from tqdm import tqdm
import numpy as np
import keras
import pyregion
from scipy import interpolate
import time
from joblib import Parallel, delayed
from LUCI.LuciFit import Fit
import matplotlib.pyplot as plt
from astropy.nddata import Cutout2D
#from astroquery.astrometry_net import AstrometryNet
from astropy.io import fits
#from numba import njit, prange


class Luci():
    """
    This is the primary class for the general purpose line fitting code LUCI. This contains
    all io/administrative functionality. The fitting functionality can be found in the
    Fit class (Lucifit.py).
    """
    def __init__(self, Luci_path, cube_path, output_dir, object_name, redshift, resolution, ML_bool=True):#ref_spec=None, model_ML_name=None):
        """
        Initialize our Luci class -- this acts similar to the SpectralCube class
        of astropy or spectral-cube.

        Args:
            Luci_path: Path to Luci (must include trailing "/")
            cube_path: Full path to hdf5 cube with the hdf5 extension (e.x. '/user/home/M87.hdf5'; No trailing "/")
            output_dir: Full path to output directory
            object_name: Name of the object to fit. This is used for naming purposes. (e.x. 'M87')
            redshift: Redshift to the object. (e.x. 0.00428)
            resolution: Resolution requested of machine learning algorithm reference spectrum
            ML_bool: Boolean for applying machine learning; default=True
            ref_spec: Name of reference spectrum for machine learning algo (e.x. 'Reference-Spectrum-R5000')
            model_ML_name: Name of pretrained machine learning model
        """
        self.Luci_path = Luci_path
        self.check_luci_path()  # Make sure the path is correctly written
        self.cube_path = cube_path
        self.output_dir = output_dir+'/Luci'
        if not os.path.exists(self.output_dir):
            os.mkdir(self.output_dir)
        self.object_name = object_name
        self.redshift = redshift
        self.quad_nb = 0  # Number of quadrants in Hdf5
        self.dimx = 0  # X dimension of cube
        self.dimy = 0  # Y dimension of cube
        self.dimz = 0  # Z dimension of cube
        self.cube_final = None  # Complete data cube
        self.cube_binned = None  # Binned data cube
        self.header = None
        self.deep_image = None
        self.spectrum_axis = None
        self.spectrum_axis_unshifted = None  # Spectrum axis without redshift change
        self.wavenumbers_syn = None
        self.hdr_dict = None
        self.interferometer_theta = None
        self.transmission_interpolated = None
        self.read_in_cube()
        self.step_nb = self.hdr_dict['STEPNB']# - self.hdr_dict['ZPDINDEX']
        self.zpd_index = self.hdr_dict['ZPDINDEX']
        self.spectrum_axis_func()
        if ML_bool is True:
            if self.hdr_dict['FILTER'] == 'SN1':
                self.ref_spec = self.Luci_path+'ML/Reference-Spectrum-R%i-SN1.fits'%(resolution)
                self.model_ML = keras.models.load_model(self.Luci_path+'ML/R%i-PREDICTOR-I-SN1'%(resolution))
            elif self.hdr_dict['FILTER'] == 'SN2':
                self.ref_spec = self.Luci_path+'ML/Reference-Spectrum-R%i-SN2.fits'%(resolution)
                self.model_ML = keras.models.load_model(self.Luci_path+'ML/R%i-PREDICTOR-I-SN2'%(resolution))
            elif self.hdr_dict['FILTER'] == 'SN3':
                self.ref_spec = self.Luci_path+'ML/Reference-Spectrum-R%i.fits'%(resolution)
                self.model_ML = keras.models.load_model(self.Luci_path+'ML/R%i-PREDICTOR-I'%(resolution))
            elif self.hdr_dict['FILTER'] == 'C4':
                self.ref_spec = self.Luci_path+'ML/Reference-Spectrum-R%i.fits'%(resolution)
                self.model_ML = keras.models.load_model(self.Luci_path+'ML/R%i-PREDICTOR-I'%(resolution))
            else:
                print('LUCI does not support machine learning parameter estimates for the filter you entered. Please set ML_bool=False.')
            self.read_in_reference_spectrum()
        else:
            self.model_ML = None
        self.read_in_transmission()


    def get_quadrant_dims(self, quad_number):
        """
        Calculate the x and y limits of a given quadrant in the HDF5 file. The
        data cube is saved in 9 individual arrays in the original HDF5 cube. This
        function gets the bouunds for each quadrant.

        Args:
            quad_number: Quadrant Number
        Return:
            x_min, x_max, y_min, y_max: Spatial bounds of quadrant
        """
        div_nb = int(np.sqrt(self.quad_nb))
        if (quad_number < 0) or (quad_number > self.quad_nb - 1):
            raise StandardError("quad_number out of bounds [0," + str(self.quad_nb- 1) + "]")
            return "SOMETHING FAILED"

        index_x = quad_number % div_nb
        index_y = (quad_number - index_x) / div_nb

        x_min = index_x * np.floor(self.dimx / div_nb)
        if (index_x != div_nb - 1):
            x_max = (index_x  + 1) * np.floor(self.dimx / div_nb)
        else:
            x_max = self.dimx

        y_min = index_y * np.floor(self.dimy / div_nb)
        if (index_y != div_nb - 1):
            y_max = (index_y  + 1) * np.floor(self.dimy / div_nb)
        else:
            y_max = self.dimy
        return int(x_min), int(x_max), int(y_min), int(y_max)


    def get_interferometer_angles(self, file):
        """
        Calculate the interferometer angle 2d array for the entire cube. We use
        the following equation:
        cos(theta) = lambda_ref/lambda
        where lambda_ref is the reference laser wavelength and lambda is the measured calibration laser wavelength.

        Args:
            file: hdf5 File object containing HDF5 file
        """
        calib_map = file['calib_map'][()]
        calib_ref = self.hdr_dict['CALIBNM']
        interferometer_cos_theta = calib_ref/calib_map#.T[::-1,::-1]
        # We need to convert to degree so bear with me here
        self.interferometer_theta = np.rad2deg(np.arccos(interferometer_cos_theta))


    def update_header(self, file):
        """
        Create a standard WCS header from the HDF5 header. To do this we clean up the
        header data (which is initially stored in individual arrays). We then create
        a new header dictionary with the old cleaned header info. Finally, we use
        astropy.wcs.WCS to create an updated WCS header for the 2 spatial dimensions.
        This is then saved to self.header while the header dictionary is saved
        as self.hdr_dict.

        Args:
            file: hdf5 File object containing HDF5 file
        """
        hdr_dict = {}
        header_cols = [str(val[0]).replace("'b",'').replace("'", "").replace("b",'') for val in list(file['header'][()])]
        header_vals = [str(val[1]).replace("'b",'').replace("'", "").replace("b",'') for val in list(file['header'][()])]
        header_types = [val[3] for val in list(file['header'][()])]
        for header_col, header_val, header_type in zip(header_cols,header_vals, header_types):
            if 'bool' in str(header_type):
                hdr_dict[header_col] = bool(header_val)
            if 'float' in str(header_type):
                hdr_dict[header_col] = float(header_val)
            if 'int' in str(header_type):
                hdr_dict[header_col] = int(header_val)
            else:
                try:
                    hdr_dict[header_col] = float(header_val)
                except:
                    hdr_dict[header_col] = str(header_val)
        hdr_dict['CTYPE3'] = 'WAVE-SIP'
        hdr_dict['CUNIT3'] = 'm'
        #hdr_dict['NAXIS1'] = 2064
        #hdr_dict['NAXIS2'] = 2048
        # Make WCS
        wcs_data = WCS(hdr_dict, naxis=2)
        self.header = wcs_data.to_header()
        self.header.insert('WCSAXES', ('SIMPLE', 'T'))
        self.header.insert('SIMPLE', ('NAXIS', 2), after=True)
        #self.header.insert('NAXIS', ('NAXIS1', 2064), after=True)
        #self.header.insert('NAXIS1', ('NAXIS2', 2048), after=True)
        self.hdr_dict = hdr_dict


    def create_deep_image(self, output_name=None):
        """
        Create deep image fits file of the cube. This takes the cube and sums
        the spectral axis. Then the deep image is saved as a fits file with the following
        naming convention: output_dir+'/'+object_name+'_deep.fits'
        """
        #hdu = fits.PrimaryHDU()
        # We are going to break up this calculation into chunks so that  we can have a progress bar
        self.deep_image = np.zeros((self.cube_final.shape[0], self.cube_final.shape[1]))#np.sum(self.cube_final, axis=2).T
        iterations_ = 10
        step_size = int(self.cube_final.shape[0]/iterations_)
        for i in tqdm(range(10)):
            self.deep_image[step_size*i:step_size*(i+1)] = np.sum(self.cube_final[step_size*i:step_size*(i+1)], axis=2)
        self.deep_image = self.deep_image.T
        if output_name == None:
            output_name = self.output_dir+'/'+self.object_name+'_deep.fits'
        fits.writeto(output_name, self.deep_image, self.header, overwrite=True)

    def read_in_cube(self):
        """
        Function to read the hdf5 data into a 3d numpy array (data cube). We also
        translate the header to standard wcs format by calling the update_header function.
        Note that the data are saved in several quadrants which is why we have to loop
        through them and place all the spectra in a single cube.
        """
        print('Reading in data...')
        file =  h5py.File(self.cube_path+'.hdf5', 'r')  # Read in file
        self.quad_nb = file.attrs['quad_nb']  # Get the number of quadrants
        self.dimx = file.attrs['dimx']  # Get the dimensions in x
        self.dimy = file.attrs['dimy']  # Get the dimensions in y
        self.dimz = file.attrs['dimz']  # Get the dimensions in z (spectral axis)
        self.cube_final = np.zeros((self.dimx, self.dimy, self.dimz))  # Complete data cube
        for iquad in tqdm(range(self.quad_nb)):
            xmin,xmax,ymin,ymax = self.get_quadrant_dims(iquad)
            iquad_data = file['quad00%i'%iquad]['data'][:]  # Save data to intermediate array
            iquad_data[(np.isfinite(iquad_data) == False)]= 1e-22 # Set infinite values to 1-e22
            iquad_data[(iquad_data < -1e-16)]= -1e-22 # Set high negative flux values to 1e-22
            iquad_data[(iquad_data > 1e-9)]= 1e-22 # Set unrealistically high positive flux values to 1e-22
            self.cube_final[xmin:xmax, ymin:ymax, :] = iquad_data  # Save to correct location in main cube
        self.cube_final = self.cube_final#.transpose(1, 0, 2)
        self.update_header(file)
        self.get_interferometer_angles(file)

    def spectrum_axis_func(self):
        """
        Create the x-axis for the spectra. We must construct this from header information
        since each pixel only has amplitudes of the spectra at each point.
        """
        len_wl = self.hdr_dict['STEPNB']    # Length of Spectral Axis
        start = self.hdr_dict['CRVAL3']  # Starting value of the spectral x-axis
        end = start + (len_wl)*self.hdr_dict['CDELT3']  # End
        step = self.hdr_dict['CDELT3']  # Step size
        self.spectrum_axis = np.array(np.linspace(start, end, len_wl)*(self.redshift+1), dtype=np.float32)  # Apply redshift correction
        self.spectrum_axis_unshifted = np.array(np.linspace(start, end, len_wl), dtype=np.float32)  # Do not apply redshift correction

        #min_ = 1e7  * (self.hdr_dict['ORDER'] / (2*self.hdr_dict['STEP']))# + 1e7  / (2*self.delta_x*self.n_steps)
        #max_ = 1e7  * ((self.hdr_dict['ORDER'] + 1) / (2*self.hdr_dict['STEP']))# - 1e7  / (2*self.delta_x*self.n_steps)
        #step_ = max_ - min_
        #axis = np.array([min_+j*step_/self.hdr_dict['STEPNB'] for j in range(self.hdr_dict['STEPNB'])])
        #self.spectrum_axis = axis#*(1+self.redshift)
        #self.spectrum_axis_unshifted = axis


    def read_in_reference_spectrum(self):
        """
        Read in the reference spectrum that will be used in the machine learning
        algorithm to interpolate the true spectra so that they
        wil all have the same size (required for our CNN). The reference spectrum
        will be saved as self.wavenumbers_syn [cm-1].
        """
        ref_spec = fits.open(self.ref_spec)[1].data
        channel = []
        counts = []
        for chan in ref_spec:  # Only want SN3 region
            channel.append(chan[0])
            counts.append(np.real(chan[1]))
        if self.hdr_dict['FILTER'] == 'SN3':
            min_ = np.argmin(np.abs(np.array(channel)-14700))
            max_ = np.argmin(np.abs(np.array(channel)-15600))
        elif self.hdr_dict['FILTER'] == 'SN2':
            min_ = np.argmin(np.abs(np.array(channel)-19000))
            max_ = np.argmin(np.abs(np.array(channel)-21000))
        elif self.hdr_dict['FILTER'] == 'SN1':
            min_ = np.argmin(np.abs(np.array(channel)-25500))
            max_ = np.argmin(np.abs(np.array(channel)-27500))
        elif self.hdr_dict['FILTER'] == 'C4':
            min_ = np.argmin(np.abs(np.array(channel)-14700))
            max_ = np.argmin(np.abs(np.array(channel)-15600))
        else:
            print('We do not support this filter.')
            print('Terminating program!')
            exit()
        self.wavenumbers_syn = np.array(channel[min_:max_], dtype=np.float32)


    def read_in_transmission(self):
        """
        Read in the transmission spectrum for the filter. Then apply interpolation
        on it to make it have the same x-axis as the spectra.
        """
        transmission = np.loadtxt('%s/Data/%s_filter.dat'%(self.Luci_path, self.hdr_dict['FILTER']))  # first column - axis; second column - value
        f = interpolate.interp1d(transmission[:,0], [val/100 for val in transmission[:,1]], kind='slinear', fill_value="extrapolate")
        self.transmission_interpolated = f(self.spectrum_axis_unshifted)

    def bin_cube(self, binning, x_min, x_max, y_min, y_max):
        """
        Function to bin cube into bin x bin sub cubes

        Args:
            binning: Size of binning (equal in x and y direction)
            x_min: Lower bound in x
            x_max: Upper bound in x
            y_min: Lower bound in y
            y_max: Upper bound in y
        Return:
            Binned cubed called self.cube_binned and new spatial limits
        """
        x_shape_new = int((x_max-x_min)/binning)
        y_shape_new = int((y_max-y_min)/binning)
        binned_cube = np.zeros((x_shape_new, y_shape_new, self.cube_final.shape[2]))
        for i in range(x_shape_new):
            for j in range(y_shape_new):
                summed_spec = self.cube_final[x_min+int(i*binning):x_min+int((i+1)*binning), y_min+int(j*binning):y_min+int((j+1)*binning), :]
                summed_spec = np.nansum(summed_spec, axis=0)
                summed_spec = np.nansum(summed_spec, axis=0)
                binned_cube[i,j] = summed_spec[:]
        self.header_binned = self.header
        self.header_binned['CRPIX1'] = self.header_binned['CRPIX1']/binning
        self.header_binned['CRPIX2'] = self.header_binned['CRPIX2']/binning
        self.header_binned['CDELT1'] = self.header_binned['CDELT1']*binning
        self.header_binned['CDELT2'] = self.header_binned['CDELT2']*binning
        self.cube_binned = binned_cube / (binning**2)





    def save_fits(self, lines, ampls_fits, flux_fits, flux_errors_fits, velocities_fits, broadenings_fits, velocities_errors_fits, broadenings_errors_fits, chi2_fits, continuum_fits, header, binning):
        """
        Function to save the fits files returned from the fitting routine. We save the velocity, broadening,
        amplitude, flux, and chi-squared maps with the appropriate headers in the output directory
        defined when the cube is initiated.

        Args:
            lines: Lines to fit (e.x. ['Halpha', 'NII6583'])
            ampls_fits: 3D Numpy array of amplitude values
            flux_fis: 3D Numpy array of flux values
            flux_errors_fits 3D numpy array of flux errors
            velocities_fits: 3D Numpy array of velocity values
            broadenings_fits: 3D Numpy array of broadening values
            velocities_errors_fits: 3D Numpy array of velocity errors
            broadenings_errors_fits: 3D Numpy array of broadening errors
            chi2_fits: 2D Numpy array of chi-squared values
            continuum_fits: 2D Numpy array of continuum value
            header: Header object (either binned or unbinned)
            output_name: Output directory and naming convention
            binning: Value by which to bin (default None)

        """
        # Make sure output dirs exist for amps, flux, vel, and broad
        if not os.path.exists(self.output_dir+'/Amplitudes'):
            os.mkdir(self.output_dir+'/Amplitudes')
        if not os.path.exists(self.output_dir+'/Fluxes'):
            os.mkdir(self.output_dir+'/Fluxes')
        if not os.path.exists(self.output_dir+'/Velocity'):
            os.mkdir(self.output_dir+'/Velocity')
        if not os.path.exists(self.output_dir+'/Broadening'):
            os.mkdir(self.output_dir+'/Broadening')

        if binning is not None:
            output_name = self.object_name + "_" + str(binning)
        else:
            output_name = self.object_name
        for ct,line_ in enumerate(lines):  # Step through each line to save their individual amplitudes
            fits.writeto(self.output_dir + '/Amplitudes/'+ output_name+'_'+line_+'_Amplitude.fits', ampls_fits[:,:,ct], header, overwrite=True)
            fits.writeto(self.output_dir + '/Fluxes/'+ output_name +'_'+line_+'_Flux.fits', flux_fits[:,:,ct], header, overwrite=True)
            fits.writeto(self.output_dir + '/Fluxes/'+ output_name +'_'+line_+'_Flux_err.fits', flux_errors_fits[:,:,ct], header, overwrite=True)
            fits.writeto(self.output_dir + '/Velocity/' + output_name +'_' + line_ +'_velocity.fits', velocities_fits[:,:,ct], header, overwrite=True)
            fits.writeto(self.output_dir + '/Broadening/' + output_name +'_' + line_ +'_broadening.fits', broadenings_fits[:,:,ct], header, overwrite=True)
            fits.writeto(self.output_dir + '/Velocity/' + output_name +'_' + line_ + '_velocity_err.fits', velocities_errors_fits[:,:,ct], header, overwrite=True)
            fits.writeto(self.output_dir + '/Broadening/' + output_name +'_' + line_ + '_broadening_err.fits', broadenings_errors_fits[:,:,ct], header, overwrite=True)
        fits.writeto(output_name+'_Chi2.fits', chi2_fits, header, overwrite=True)
        fits.writeto(output_name+'_continuum.fits', continuum_fits, header, overwrite=True)


    def fit_entire_cube(self, lines, fit_function, vel_rel, sigma_rel):
        """
        Fit the entire cube (all spatial dimensions)
        Args:
            lines: Lines to fit (e.x. ['Halpha', 'NII6583'])
            fit_function: Fitting function to use (e.x. 'gaussian')
            vel_rel: Constraints on Velocity/Position (must be list; e.x. [1, 2, 1])
            sigma_rel: Constraints on sigma (must be list; e.x. [1, 2, 1])
        """
        x_min = 0
        x_max = self.cube_final.shape[0]
        y_min = 0
        y_max = self.cube_final.shape[1]
        self.fit_cube(lines, fit_function,vel_rel, sigma_rel, x_min, x_max, y_min, y_max)

    #@njit(parallel=True)
    def fit_cube(self, lines, fit_function, vel_rel, sigma_rel, x_min, x_max, y_min, y_max, bkg=None, binning=None, bayes_bool=False, output_name=None, uncertainty_bool=False, n_threads=2):
        """
        Primary fit call to fit rectangular regions in the data cube. This wraps the
        LuciFits.FIT().fit() call which applies all the fitting steps. This also
        saves the velocity and broadening fits files.

        Args:
            lines: Lines to fit (e.x. ['Halpha', 'NII6583'])
            fit_function: Fitting function to use (e.x. 'gaussian')
            vel_rel: Constraints on Velocity/Position (must be list; e.x. [1, 2, 1])
            sigma_rel: Constraints on sigma (must be list; e.x. [1, 2, 1])
            x_min: Lower bound in x
            x_max: Upper bound in x
            y_min: Lower bound in y
            y_max: Upper bound in y
            bkg: Background Spectrum (1D numpy array; default None)
            binning:  Value by which to bin (default None)
            bayes_bool: Boolean to determine whether or not to run Bayesian analysis (default False)
            output_name: User defined output path/name (default None)
            uncertainty_bool: Boolean to determine whether or not to run the uncertainty analysis (default False)
            n_threads: Number of threads to be passed to joblib for parallelization (default = 2)
        Return:
            Velocity and Broadening arrays (2d). Also return amplitudes array (3D).

        Examples:
            As always, we must first have the cube initialized (see basic example).

            If we want to fit all five lines in SN3 with a sincgauss function and binning of 2
            over a rectangular region defined in image coordinates as 800<x<1500; 250<y<1250,
            we would run the following:

            >>> vel_map, broad_map, flux_map, chi2_fits = cube.fit_cube(['Halpha', 'NII6548', 'NII6583', 'SII6716', 'SII6731'], 'sincgauss', 800, 1500, 250, 750, binning=2)

        """
        # Initialize fit solution arrays
        if binning != None and binning > 1:
            self.bin_cube(binning, x_min, x_max, y_min, y_max)
            #x_min_bin = int(x_min/binning) ; y_min_bin = int(y_min/binning) ; x_max_bin = int(x_max/binning) ;  y_max_bin = int(y_max/binning)
            x_max = int((x_max-x_min)/binning) ;  y_max = int((y_max-y_min)/binning)
            x_min = 0 ; y_min = 0
        chi2_fits = np.zeros((x_max-x_min, y_max-y_min), dtype=np.float32).T
        corr_fits = np.zeros((x_max-x_min, y_max-y_min), dtype=np.float32).T
        step_fits = np.zeros((x_max-x_min, y_max-y_min), dtype=np.float32).T
        # First two dimensions are the X and Y dimensions.
        #The third dimension corresponds to the line in the order of the lines input parameter.
        ampls_fits = np.zeros((x_max-x_min, y_max-y_min, len(lines)), dtype=np.float32).transpose(1,0,2)
        flux_fits = np.zeros((x_max-x_min, y_max-y_min, len(lines)), dtype=np.float32).transpose(1,0,2)
        flux_errors_fits = np.zeros((x_max-x_min, y_max-y_min, len(lines)), dtype=np.float32).transpose(1,0,2)
        velocities_fits = np.zeros((x_max-x_min, y_max-y_min, len(lines)), dtype=np.float32).transpose(1,0,2)
        broadenings_fits = np.zeros((x_max-x_min, y_max-y_min, len(lines)), dtype=np.float32).transpose(1,0,2)
        velocities_errors_fits = np.zeros((x_max-x_min, y_max-y_min, len(lines)), dtype=np.float32).transpose(1,0,2)
        broadenings_errors_fits = np.zeros((x_max-x_min, y_max-y_min, len(lines)), dtype=np.float32).transpose(1,0,2)
        continuum_fits = np.zeros((x_max-x_min, y_max-y_min), dtype=np.float32).T
        #if output_name == None:
            #output_name = self.output_dir+'/'+self.object_name
        #for i in tqdm(range(y_max-y_min)):
        def fit_calc(i):
            y_pix = y_min + i
            ampls_local = []
            flux_local = []
            flux_errs_local = []
            vels_local = []
            broads_local = []
            vels_errs_local = []
            broads_errs_local = []
            chi2_local = []
            corr_local = []
            step_local = []
            continuum_local = []
            for j in range(x_max-x_min):
                x_pix = x_min+j
                if binning is not None:
                    sky = self.cube_binned[x_pix, y_pix, :]
                else:
                    sky = self.cube_final[x_pix, y_pix, :]
                if bkg is not None:
                    if binning:
                        sky -= bkg * binning**2  # Subtract background spectrum
                    else:
                        sky -= bkg  # Subtract background spectrum
                good_sky_inds = [~np.isnan(sky)]  # Clean up spectrum
                sky = sky[good_sky_inds]
                axis = self.spectrum_axis[good_sky_inds]
                # Call fit!
                try:
                    fit = Fit(sky, axis, self.wavenumbers_syn, fit_function, lines, vel_rel, sigma_rel,
                        self.model_ML, trans_filter = self.transmission_interpolated,
                        theta=self.interferometer_theta[x_pix, y_pix],
                        delta_x = self.hdr_dict['STEP'], n_steps = self.step_nb,
                        zpd_index = self.zpd_index,
                        filter = self.hdr_dict['FILTER'],
                        bayes_bool=bayes_bool, uncertainty_bool=uncertainty_bool)
                except:
                    print(i,j)
                    quit()
                fit_dict = fit.fit()
                # Save local list of fit values
                ampls_local.append(fit_dict['amplitudes'])
                flux_local.append(fit_dict['fluxes'])
                flux_errs_local.append(fit_dict['flux_errors'])
                vels_local.append(fit_dict['velocities'])
                broads_local.append(fit_dict['sigmas'])
                vels_errs_local.append(fit_dict['vels_errors'])
                broads_errs_local.append(fit_dict['sigmas_errors'])
                chi2_local.append(fit_dict['chi2'])
                corr_local.append(fit_dict['corr'])
                step_local.append(fit_dict['axis_step'])
                continuum_local.append(fit_dict['continuum'])
            return i, ampls_local, flux_local, flux_errs_local, vels_local, vels_errs_local, broads_local, broads_errs_local, chi2_local, corr_local, step_local, continuum_local
        # Write outputs (Velocity, Broadening, and Amplitudes)
        if binning is not None:
            # Check if deep image exists: if not, create it
            if not os.path.exists(self.output_dir+'/'+self.object_name+'_deep.fits'):
                self.create_deep_image()
            wcs = WCS(self.header_binned)
        else:
            # Check if deep image exists: if not, create it
            if not os.path.exists(self.output_dir+'/'+self.object_name+'_deep.fits'):
                self.create_deep_image()
            wcs = WCS(self.header, naxis=2)
        cutout = Cutout2D(fits.open(self.output_dir+'/'+self.object_name+'_deep.fits')[0].data, position=((x_max+x_min)/2, (y_max+y_min)/2), size=(x_max-x_min, y_max-y_min), wcs=wcs)
        res_parallel = Parallel(n_jobs=n_threads, mmap_mode='w+')(delayed(fit_calc)(i) for i in tqdm(range(y_max-y_min)))
        for res_fit in res_parallel:
            step_i, ampls_local, flux_local, flux_errs_local, vels_local, vels_errs_local, broads_local, broads_errs_local, chi2_local, corr_local, step_local, continuum_local = res_fit
            ampls_fits[step_i] = ampls_local
            flux_fits[step_i] = flux_local
            flux_errors_fits[step_i] = flux_errs_local
            velocities_fits[step_i] = vels_local
            broadenings_fits[step_i] = broads_local
            velocities_errors_fits[step_i] = vels_errs_local
            broadenings_errors_fits[step_i] = broads_errs_local
            chi2_fits[step_i] = chi2_local
            corr_fits[step_i] = corr_local
            step_fits[step_i] = step_local
            continuum_fits[step_i] = continuum_local
        self.save_fits(lines, ampls_fits, flux_fits, flux_errors_fits, velocities_fits, broadenings_fits, velocities_errors_fits, broadenings_errors_fits, chi2_fits, continuum_fits, cutout.wcs.to_header(), binning)

        return velocities_fits, broadenings_fits, flux_fits, chi2_fits

        #n_threads = 1
        #for i in range(x_max-x_min):
            #SNR_calc(VEL, BROAD, i)
<<<<<<< HEAD
        res = Parallel(n_jobs=n_threads, backend="threading", batch_size=int((x_max-x_min)/n_threads))(delayed(SNR_calc)(VEL, BROAD, i) for i in range(x_max-x_min));
        print(res)
        #Parallel(n_jobs=n_threads, backend="threading")(delayed(SNR_calc)(VEL, BROAD, i) for i in tqdm(range(x_max-x_min)));
=======
        #Parallel(n_jobs=n_threads, backend="threading", batch_size=int((x_max-x_min)/n_threads))(delayed(SNR_calc)(VEL, BROAD, i) for i in range(x_max-x_min));

>>>>>>> 3bf36911

    def fit_region(self, lines, fit_function, vel_rel, sigma_rel, region, bkg=None, binning=None, bayes_bool=False, output_name=None, uncertainty_bool=False):
        """
        Fit the spectrum in a region. This is an extremely similar command to fit_cube except
        it works for ds9 regions. We first create a mask from the ds9 region file. Then
        we step through the cube and only fit the unmasked pixels. Although this may not
        be the most efficient method, it does ensure the fidelity of the wcs system.

        Args:
            lines: Lines to fit (e.x. ['Halpha', 'NII6583'])
            fit_function: Fitting function to use (e.x. 'gaussian')
            vel_rel: Constraints on Velocity/Position (must be list; e.x. [1, 2])
            sigma_rel: Constraints on sigma (must be list; e.x. [1, 2])
            region: Name of ds9 region file (e.x. 'region.reg'). You can also pass a boolean mask array.
            bkg: Background Spectrum (1D numpy array; default None)
            binning:  Value by which to bin (default None)
            bayes_bool: Boolean to determine whether or not to run Bayesian analysis (default False)
            output_name: User defined output path/name
            uncertainty_bool: Boolean to determine whether or not to run the uncertainty analysis (default False)
        Return:
            Velocity and Broadening arrays (2d). Also return amplitudes array (3D).

        Examples:
            As always, we must first have the cube initialized (see basic example).

            If we want to fit all five lines in SN3 with a gaussian function and no binning
            over a ds9 region called main.reg, we would run the following:

            >>> vel_map, broad_map, flux_map, chi2_fits = cube.fit_region(['Halpha', 'NII6548', 'NII6583', 'SII6716', 'SII6731'], 'gaussian', region='main.reg')

        """
        # Set spatial bounds for entire cube
        x_min = 0
        x_max = self.cube_final.shape[0]
        y_min = 0
        y_max = self.cube_final.shape[1]
        # Initialize fit solution arrays
        if binning != None and binning > 1:
            self.bin_cube(binning, x_min, x_max, y_min, y_max)
            #x_min = int(x_min/binning) ; y_min = int(y_min/binning) ; x_max = int(x_max/binning) ;  y_max = int(y_max/binning)
            x_max = int((x_max-x_min)/binning) ;  y_max = int((y_max-y_min)/binning)
            x_min = 0 ; y_min = 0
        # Create mask
        if '.reg' in region:
            shape = (2064, 2048)#(self.header["NAXIS1"], self.header["NAXIS2"])  # Get the shape
            if binning != None and binning > 1:
                header = self.header_binned
            else:
                header = self.header
            header.set('NAXIS1', 2064)
            header.set('NAXIS2', 2048)
            r = pyregion.open(region).as_imagecoord(header)  # Obtain pyregion region
            mask = r.get_mask(shape=shape).T  # Calculate mask from pyregion region
        else:
            try:  # If numpy .np file
                mask = np.load(region)
            except:
                mask = region
        # Clean up output name
        if isinstance(region, str):
            if len(region.split('/')) > 1:  # If region file is a path, just keep the name for output purposes
                region = region.split('/')[-1]
            if output_name == None:
                output_name = self.output_dir+'/'+self.object_name+'_'+region.split('.')[0]
        else:  # Passed mask not region file
            if output_name == None:
                output_name = self.output_dir+'/'+self.object_name+'_mask'

        chi2_fits = np.zeros((x_max-x_min, y_max-y_min), dtype=np.float32).T
        corr_fits = np.zeros((x_max-x_min, y_max-y_min), dtype=np.float32).T
        step_fits = np.zeros((x_max-x_min, y_max-y_min), dtype=np.float32).T
        # First two dimensions are the X and Y dimensions.
        #The third dimension corresponds to the line in the order of the lines input parameter.
        ampls_fits = np.zeros((x_max-x_min, y_max-y_min, len(lines)), dtype=np.float32).transpose(1,0,2)
        flux_fits = np.zeros((x_max-x_min, y_max-y_min, len(lines)), dtype=np.float32).transpose(1,0,2)
        flux_errors_fits = np.zeros((x_max-x_min, y_max-y_min, len(lines)), dtype=np.float32).transpose(1,0,2)
        velocities_fits = np.zeros((x_max-x_min, y_max-y_min, len(lines)), dtype=np.float32).transpose(1,0,2)
        broadenings_fits = np.zeros((x_max-x_min, y_max-y_min, len(lines)), dtype=np.float32).transpose(1,0,2)
        velocities_errors_fits = np.zeros((x_max-x_min, y_max-y_min, len(lines)), dtype=np.float32).transpose(1,0,2)
        broadenings_errors_fits = np.zeros((x_max-x_min, y_max-y_min, len(lines)), dtype=np.float32).transpose(1,0,2)
        continuum_fits = np.zeros((x_max-x_min, y_max-y_min), dtype=np.float32).T
        ct = 0
        def fit_calc(i):
        #for i in tqdm(range(y_max-y_min)):
            y_pix = y_min + i
            ampls_local = []
            flux_local = []
            flux_errs_local = []
            vels_local = []
            broads_local = []
            vels_errs_local = []
            broads_errs_local = []
            chi2_local = []
            continuum_local = []
            for j in range(x_max-x_min):
                x_pix = x_min+j
                # Check if pixel is in the mask or not
                # If so, fit as normal. Else, set values to zero
                if mask[x_pix, y_pix] == True:
                    if binning is not None:
                        sky = self.cube_binned[x_pix, y_pix, :]
                    else:
                        sky = self.cube_final[x_pix, y_pix, :]
                    if bkg is not None:
                        if binning:
                            sky -= bkg * binning**2  # Subtract background spectrum
                        else:
                            sky -= bkg  # Subtract background spectrum
                    ct += 1
                    good_sky_inds = [~np.isnan(sky)]  # Clean up spectrum
                    sky = sky[good_sky_inds]
                    axis = self.spectrum_axis[good_sky_inds]
                    # Call fit!
                    fit = Fit(sky, axis, self.wavenumbers_syn, fit_function, lines, vel_rel, sigma_rel,
                            self.model_ML, trans_filter = self.transmission_interpolated,
                            theta = self.interferometer_theta[x_pix, y_pix],
                            delta_x = self.hdr_dict['STEP'],  n_steps = self.step_nb,
                            zpd_index = self.zpd_index,
                            filter = self.hdr_dict['FILTER'],
                            bayes_bool=bayes_bool, uncertainty_bool=uncertainty_bool)
                    fit_dict = fit.fit()
                    # Save local list of fit values
                    ampls_local.append(fit_dict['amplitudes'])
                    flux_local.append(fit_dict['fluxes'])
                    flux_errs_local.append(fit_dict['flux_errors'])
                    vels_local.append(fit_dict['velocities'])
                    broads_local.append(fit_dict['sigmas'])
                    vels_errs_local.append(fit_dict['vels_errors'])
                    broads_errs_local.append(fit_dict['sigmas_errors'])
                    chi2_local.append(fit_dict['chi2'])
                    continuum_local.append(fit_dict['continuum'])
                else:  # If outside of mask set to zero
                    ampls_local.append([0]*len(lines))
                    flux_local.append([0]*len(lines))
                    flux_errs_local.append([0]*len(lines))
                    vels_local.append([0]*len(lines))
                    broads_local.append([0]*len(lines))
                    vels_errs_local.append([0]*len(lines))
                    broads_errs_local.append([0]*len(lines))
                    chi2_local.append(0)
                    continuum_local.append(0)
            return i, ampls_local, flux_local, flux_errs_local, vels_local, vels_errs_local, broads_local, broads_errs_local, chi2_local, corr_local, step_local, continuum_local
        # Write outputs (Velocity, Broadening, and Amplitudes)
        if binning is not None:
            # Check if deep image exists: if not, create it
            if not os.path.exists(self.output_dir+'/'+self.object_name+'_deep.fits'):
                self.create_deep_image()
            wcs = WCS(self.header_binned)
        else:
            # Check if deep image exists: if not, create it
            if not os.path.exists(self.output_dir+'/'+self.object_name+'_deep.fits'):
                self.create_deep_image()
            wcs = WCS(self.header, naxis=2)
        cutout = Cutout2D(fits.open(self.output_dir+'/'+self.object_name+'_deep.fits')[0].data, position=((x_max+x_min)/2, (y_max+y_min)/2), size=(x_max-x_min, y_max-y_min), wcs=wcs)
        res_parallel = Parallel(n_jobs=n_threads, mmap_mode='w+')(delayed(fit_calc)(i) for i in tqdm(range(y_max-y_min)))
        for res_fit in res_parallel:
            step_i, ampls_local, flux_local, flux_errs_local, vels_local, vels_errs_local, broads_local, broads_errs_local, chi2_local, corr_local, step_local, continuum_local = res_fit
            ampls_fits[y_min+step_i] = ampls_local
            flux_fits[y_min+step_i] = flux_local
            flux_errors_fits[y_min+step_i] = flux_errs_local
            velocities_fits[y_min+step_i] = vels_local
            broadenings_fits[y_min+step_i] = broads_local
            velocities_errors_fits[y_min+step_i] = vels_errs_local
            broadenings_errors_fits[y_min+step_i] = broads_errs_local
            chi2_fits[y_min+step_i] = chi2_local
            corr_fits[y_min+step_i] = corr_local
            step_fits[y_min+step_i] = step_local
            continuum_fits[y_min+step_i] = continuum_local
        self.save_fits(lines, ampls_fits, flux_fits, flux_errors_fits, velocities_fits, broadenings_fits, velocities_errors_fits, broadenings_errors_fits, chi2_fits, continuum_fits, cutout.wcs.to_header(), binning)
        return velocities_fits, broadenings_fits, flux_fits, chi2_fits, mask


    def extract_spectrum(self, x_min, x_max, y_min, y_max, bkg=None, binning=None, mean=False):
        """
        Extract spectrum in region. This is primarily used to extract background regions.
        The spectra in the region are summed and then averaged (if mean is selected).
        Using the 'mean' argument, we can either calculate the total summed spectrum (False)
        or the averaged spectrum for background spectra (True).

        Args:
            x_min: Lower bound in x
            x_max: Upper bound in x
            y_min: Lower bound in y
            y_max: Upper bound in y
            bkg: Background Spectrum (1D numpy array; default None)
            binning:  Value by which to bin (default None)
            mean: Boolean to determine whether or not the mean spectrum is taken. This is used for calculating background spectra.
        Return:
            X-axis and spectral axis of region.

        """
        integrated_spectrum = np.zeros(self.cube_final.shape[2])
        spec_ct = 0
        # Initialize fit solution arrays
        if binning != None:
            self.bin_cube(binning, x_min, x_max, y_min, y_max)
            #x_min = int(x_min/binning) ; y_min = int(y_min/binning) ; x_max = int(x_max/binning) ;  y_max = int(y_max/binning)
            x_max = int((x_max-x_min)/binning) ;  y_max = int((y_max-y_min)/binning)
            x_min = 0 ; y_min = 0
        for i in tqdm(range(y_max-y_min)):
            y_pix = y_min + i
            vel_local = []
            broad_local = []
            ampls_local = []
            flux_local = []
            chi2_local = []
            for j in range(x_max-x_min):
                x_pix = x_min+j
                if binning is not None:
                    sky = self.cube_binned[x_pix, y_pix, :]
                else:
                    sky = self.cube_final[x_pix, y_pix, :]
                if bkg is not None:
                    if binning:
                        sky -= bkg * binning**2  # Subtract background spectrum
                    else:
                        sky -= bkg  # Subtract background spectrum
                good_sky_inds = [~np.isnan(sky)]  # Clean up spectrum
                integrated_spectrum += sky[good_sky_inds]
                if spec_ct == 0:
                    axis = self.spectrum_axis[good_sky_inds]
                    spec_ct +=1
        if mean == True:
            integrated_spectrum /= spec_ct
        return axis, integrated_spectrum


    def extract_spectrum_region(self, region, mean=False):
        """
        Extract spectrum in region. This is primarily used to extract background regions.
        The spectra in the region are summed and then averaged (if mean is selected).
        Using the 'mean' argument, we can either calculate the total summed spectrum (False)
        or the averaged spectrum for background spectra (True).

        Args:
            region: Name of ds9 region file (e.x. 'region.reg'). You can also pass a boolean mask array.
            mean: Boolean to determine whether or not the mean spectrum is taken. This is used for calculating background spectra.
        Return:
            X-axis and spectral axis of region.

        """
        # Create mask
        if '.reg' in region:
            shape = (2064, 2048)#(self.header["NAXIS1"], self.header["NAXIS2"])  # Get the shape
            r = pyregion.open(region).as_imagecoord(self.header)  # Obtain pyregion region
            mask = r.get_mask(shape=shape).T  # Calculate mask from pyregion region
        else:
            mask = region
        # Set spatial bounds for entire cube
        x_min = 0
        x_max = self.cube_final.shape[0]
        y_min = 0
        y_max = self.cube_final.shape[1]
        integrated_spectrum = np.zeros(self.cube_final.shape[2])
        spec_ct = 0
        for i in tqdm(range(y_max-y_min)):
            y_pix = y_min + i
            for j in range(x_max-x_min):
                x_pix = x_min+j
                # Check if pixel is in the mask or not
                if mask[x_pix, y_pix] == True:
                    integrated_spectrum += self.cube_final[x_pix, y_pix, :]
                    spec_ct += 1
                else:
                    pass
        if mean == True:
            integrated_spectrum /= spec_ct
        return self.spectrum_axis, integrated_spectrum



    def fit_spectrum_region(self, lines, fit_function, vel_rel, sigma_rel, region, bkg=None, bayes_bool=False, uncertainty_bool=False, mean=False):
        """
        Fit spectrum in region.
        The spectra in the region are summed and then averaged (if mean is selected).
        Using the 'mean' argument, we can either calculate the total summed spectrum (False)
        or the averaged spectrum for background spectra (True).

        Args:
            lines: Lines to fit (e.x. ['Halpha', 'NII6583'])
            fit_function: Fitting function to use (e.x. 'gaussian')
            vel_rel: Constraints on Velocity/Position (must be list; e.x. [1, 2, 1])
            sigma_rel: Constraints on sigma (must be list; e.x. [1, 2, 1])
            region: Name of ds9 region file (e.x. 'region.reg'). You can also pass a boolean mask array.
            bkg: Background Spectrum (1D numpy array; default None)
            bayes_bool: Boolean to determine whether or not to run Bayesian analysis

        Return:
            X-axis and spectral axis of region.

        """
        # Create mask
        if '.reg' in region:
            shape = (2064, 2048)#(self.header["NAXIS1"], self.header["NAXIS2"])  # Get the shape
            r = pyregion.open(region).as_imagecoord(self.header)  # Obtain pyregion region
            mask = r.get_mask(shape=shape).T  # Calculate mask from pyregion region
        else:
            mask = region
        # Set spatial bounds for entire cube
        x_min = 0
        x_max = self.cube_final.shape[0]
        y_min = 0
        y_max = self.cube_final.shape[1]
        integrated_spectrum = np.zeros(self.cube_final.shape[2])
        spec_ct = 0
        for i in tqdm(range(y_max-y_min)):
            y_pix = y_min + i
            for j in range(x_max-x_min):
                x_pix = x_min+j
                # Check if pixel is in the mask or not
                if mask[x_pix, y_pix] == True:
                    integrated_spectrum += self.cube_final[x_pix, y_pix, :]
                    spec_ct += 1
                else:
                    pass
        if mean == True:
            integrated_spectrum /= spec_ct
            if bkg is not None:
                integrated_spectrum -= bkg  # Subtract background spectrum
        else:
            if bkg is not None:
                integrated_spectrum -= bkg  # Subtract background spectrum
        good_sky_inds = [~np.isnan(integrated_spectrum)]  # Clean up spectrum
        sky = integrated_spectrum[good_sky_inds]
        axis = self.spectrum_axis[good_sky_inds]
        # Call fit!
        fit = Fit(sky, axis, self.wavenumbers_syn, fit_function, lines, vel_rel, sigma_rel,
                self.model_ML, trans_filter = self.transmission_interpolated,
                theta = self.interferometer_theta[x_pix, y_pix],
                delta_x = self.hdr_dict['STEP'],  n_steps = self.step_nb,
                zpd_index = self.zpd_index,
                filter = self.hdr_dict['FILTER'],
                bayes_bool=bayes_bool, uncertainty_bool=uncertainty_bool)
        fit_dict = fit.fit()
        return axis, sky, fit_dict



    def create_snr_map(self, x_min=0, x_max=2048, y_min=0, y_max=2064, method=1, n_threads=2):
        """
        Create signal-to-noise ratio (SNR) map of a given region. If no bounds are given,
        a map of the entire cube is calculated.

        Args:
            x_min: Minimal X value (default 0)
            x_max: Maximal X value (default 2048)
            y_min: Minimal Y value (default 0)
            y_max: Maximal Y value (default 2064)
            method: Method used to calculate SNR (default 1; options 1 or 2)
            n_threads: Number of threads to use
        Return:
            snr_map: Signal-to-Noise ratio map

        """
        # Calculate bounds for SNR calculation
        # Step through spectra
        #SNR = np.zeros((x_max-x_min, y_max-y_min), dtype=np.float32).T
        SNR = np.zeros((2048, 2064), dtype=np.float32).T
        #start = time.time()
        #def SNR_calc(SNR, i):
        flux_min = 0 ; flux_max= 0; noise_min = 0; noise_max = 0  # Initializing bounds for flux and noise calculation regions
        if self.hdr_dict['FILTER'] == 'SN3':
            flux_min = 15150; flux_max = 15300; noise_min = 14250; noise_max = 14400
        elif self.hdr_dict['FILTER'] == 'SN1':
            flux_min = 26550; flux_max = 27550; noise_min = 25300; noise_max = 25700
        else:
            print('SNR Calculation for this filter has not been implemented')
        #for i in range(y_max-y_min):
        def SNR_calc(i):
            y_pix = y_min + i
            snr_local = np.zeros(2048)
            for j in range(x_max-x_min):
                x_pix = x_min+j
                # Calculate SNR
                # Select spectral region around Halpha and NII complex
                min_ = np.argmin(np.abs(np.array(self.spectrum_axis)-flux_min))
                max_ = np.argmin(np.abs(np.array(self.spectrum_axis)-flux_max))
                in_region = self.cube_final[x_pix, y_pix, min_:max_]
                flux_in_region = np.nansum(self.cube_final[x_pix, y_pix, min_:max_])
                # Select distance region
                min_ = np.argmin(np.abs(np.array(self.spectrum_axis)-noise_min))
                max_ = np.argmin(np.abs(np.array(self.spectrum_axis)-noise_max))
                out_region = self.cube_final[x_pix, y_pix, min_:max_]
                std_out_region = np.nanstd(self.cube_final[x_pix, y_pix, min_:max_])
                if method == 1:
                    signal = np.nanmax(in_region)-np.nanmedian(in_region)
                    noise = np.abs(np.nanstd(out_region))
                    snr = float(signal / np.sqrt(noise))
                    if snr<0:
                        snr = 0
                    else:
                        snr = snr/(np.sqrt(np.nanmean(np.abs(in_region))))
                else:
                    snr = float(flux_in_region/std_out_region)
                    if snr < 0:
                        snr = 0
                    else:
                        pass
                snr_local[x_pix] = snr
            #SNR[y_pix] = snr_local
            return snr_local,i

        #res = Parallel(n_jobs=n_threads, backend="threading", batch_size=int((x_max-x_min)/n_threads))(delayed(SNR_calc)(i) for i in tqdm(range(y_max-y_min)));
        res = Parallel(n_jobs=n_threads, backend="threading")(delayed(SNR_calc)(i) for i in tqdm(range(y_max-y_min)));
        #end = time.time()
        # Save
        for snr_ind in res:
            snr_vals, step_i = snr_ind
            SNR[y_min+step_i] = snr_vals

        fits.writeto(self.output_dir+'/'+self.object_name+'_SNR.fits', SNR, self.header, overwrite=True)



    '''def update_astrometry(self, api_key):
        """
        Use astronomy.net to update the astrometry in the header
        If astronomy.net successfully finds the corrected astrononmy, the self.header is updated. Otherwise,
        the header is not updated and an exception is thrown.

        Args:
            api_key: Astronomy.net user api key
        """
        # Initiate Astronomy Net
        ast = AstrometryNet()
        ast.key = api_key
        ast.api_key = api_key
        try_again = True
        submission_id = None
        # Check that deep image exists. Otherwise make one
        if not os.path.exists(self.output_dir+'/'+self.object_name+'_deep.fits'):
            self.create_deep_image()
        # Now submit to astronomy.net until the value is found
        while try_again:
            if not submission_id:
                try:
                    wcs_header = ast.solve_from_image(self.output_dir+'/'+self.object_name+'_deep.fits', submission_id=submission_id, solve_timeout=300)#, use_sextractor=True, center_ra=float(ra), center_dec=float(dec))
                except Exception as e:
                    print("Timedout")
                    submission_id = e.args[1]
                else:
                    # got a result, so terminate
                    print("Result")
                    try_again = False
            else:
                try:
                    wcs_header = ast.monitor_submission(submission_id, solve_timeout=300)
                except Exception as e:
                    print("Timedout")
                    submission_id = e.args[1]
                else:
                    # got a result, so terminate
                    print("Result")
                    try_again = False

        if wcs_header:
            # Code to execute when solve succeeds
            # update deep image header
            deep = fits.open(self.output_dir+'/'+self.object_name+'_deep.fits')
            deep.header.update(wcs_header)
            deep.close()
            # Update normal header
            self.header = wcs_header

        else:
            # Code to execute when solve fails
            print('Astronomy.net failed to solve. This astrometry has not been updated!')
    '''

    def close(self):
        """
        Functionality to delete Luci object (and thus the cube) from memory
        """
        del self.cube_final
        del self.header
        if self.cube_binned:
            del self.cube_binned

    def check_luci_path(self):
        """
        Functionality to check that the user has included the trailing "/" to Luci_path.
        If they have not, we add it.
        TODO: TEST
        """
        if not self.Luci_path.endswith('/'):
            self.Luci_path += '/'
            print("We have added a trailing '/' to your Luci_path variable.\n")
            print("Please add this in the future.\n")<|MERGE_RESOLUTION|>--- conflicted
+++ resolved
@@ -522,14 +522,8 @@
         #n_threads = 1
         #for i in range(x_max-x_min):
             #SNR_calc(VEL, BROAD, i)
-<<<<<<< HEAD
-        res = Parallel(n_jobs=n_threads, backend="threading", batch_size=int((x_max-x_min)/n_threads))(delayed(SNR_calc)(VEL, BROAD, i) for i in range(x_max-x_min));
-        print(res)
-        #Parallel(n_jobs=n_threads, backend="threading")(delayed(SNR_calc)(VEL, BROAD, i) for i in tqdm(range(x_max-x_min)));
-=======
         #Parallel(n_jobs=n_threads, backend="threading", batch_size=int((x_max-x_min)/n_threads))(delayed(SNR_calc)(VEL, BROAD, i) for i in range(x_max-x_min));
 
->>>>>>> 3bf36911
 
     def fit_region(self, lines, fit_function, vel_rel, sigma_rel, region, bkg=None, binning=None, bayes_bool=False, output_name=None, uncertainty_bool=False):
         """

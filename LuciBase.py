--- conflicted
+++ resolved
@@ -203,18 +203,13 @@
             header_binned = self.header
             header_binned['CRPIX1'] = header_binned['CRPIX1'] / binning
             header_binned['CRPIX2'] = header_binned['CRPIX2'] / binning
-<<<<<<< HEAD
-            header_binned['CDELT1'] = header_binned['CDELT1'] * binning
-            header_binned['CDELT2'] = header_binned['CDELT2'] * binning
-            header_to_use = header_binned
-=======
             #header_binned['CDELT1'] = header_binned['CDELT1'] * binning
             #header_binned['CDELT2'] = header_binned['CDELT2'] * binning
             header_binned['PC1_1'] = header_binned['PC1_1'] * binning
             header_binned['PC1_2'] = header_binned['PC1_2'] * binning
             header_binned['PC2_1'] = header_binned['PC2_1'] * binning
             header_binned['PC2_2'] = header_binned['PC2_2'] * binning
->>>>>>> a13dac4f
+            header_to_use = header_binned
             self.deep_image = binned_deep / (binning ** 2)
         if output_name == None:
             output_name = self.output_dir + '/' + self.object_name + '_deep.fits'
